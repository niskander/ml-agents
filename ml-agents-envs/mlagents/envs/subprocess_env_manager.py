--- conflicted
+++ resolved
@@ -6,16 +6,12 @@
 from multiprocessing.connection import Connection
 from mlagents.envs.base_unity_environment import BaseUnityEnvironment
 from mlagents.envs.env_manager import EnvManager, StepInfo
-<<<<<<< HEAD
 from mlagents.envs.timers import (
     timed,
     hierarchical_timer,
     reset_timers,
     _global_timer_stack,
 )
-=======
-from mlagents.envs.timers import timed, hierarchical_timer
->>>>>>> 3e242c71
 from mlagents.envs import AllBrainInfo, BrainParameters, ActionInfo
 
 
@@ -93,7 +89,9 @@
             elif cmd.name == "reset_parameters":
                 _send_response("reset_parameters", env.reset_parameters)
             elif cmd.name == "reset":
-                all_brain_info = env.reset(cmd.payload[0], cmd.payload[1], cmd.payload[2])
+                all_brain_info = env.reset(
+                    cmd.payload[0], cmd.payload[1], cmd.payload[2]
+                )
                 _send_response("reset", all_brain_info)
             elif cmd.name == "global_done":
                 _send_response("global_done", env.global_done)
@@ -143,11 +141,7 @@
             env_worker.previous_all_action_info = all_action_info
             env_worker.send("step", all_action_info)
 
-<<<<<<< HEAD
         with hierarchical_timer("step_recv"):
-=======
-        with hierarchical_timer("recv"):
->>>>>>> 3e242c71
             step_brain_infos: List[AllBrainInfo] = [
                 self.env_workers[i].recv().payload for i in range(len(self.env_workers))
             ]
@@ -172,7 +166,9 @@
 
         return steps
 
-    def reset(self, config=None, train_mode=True, custom_reset_parameters=None) -> List[StepInfo]:
+    def reset(
+        self, config=None, train_mode=True, custom_reset_parameters=None
+    ) -> List[StepInfo]:
         self._broadcast_message("reset", (config, train_mode, custom_reset_parameters))
         reset_results = [
             self.env_workers[i].recv().payload for i in range(len(self.env_workers))
