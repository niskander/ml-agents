--- conflicted
+++ resolved
@@ -1,10 +1,5 @@
 import logging
-<<<<<<< HEAD
 from typing import Any, Dict, List
-=======
-from mlagents.trainers.trainer import UnityTrainerException
-from mlagents.trainers.tf_policy import TFPolicy
->>>>>>> 3e242c71
 from collections import namedtuple
 import numpy as np
 import abc
@@ -13,7 +8,7 @@
 
 from mlagents.envs.brain import BrainInfo
 from mlagents.trainers.trainer import UnityTrainerException
-from mlagents.trainers.policy import Policy
+from mlagents.trainers.policy import TFPolicy
 from mlagents.trainers.buffer import Buffer
 
 logger = logging.getLogger("mlagents.trainers")
